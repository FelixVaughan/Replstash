--- conflicted
+++ resolved
@@ -18,11 +18,7 @@
 };
 
 //TODO: delete or move actual breakpoint event
-<<<<<<< HEAD
-//TODO: Turn breakpoints green when active scripts
-=======
 //TODO: Jump to breakpoint in editor when clicked in tree view
->>>>>>> 3b20928b
 export default class StorageManager {
 
     private storagePath: string = "";
